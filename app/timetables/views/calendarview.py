--- conflicted
+++ resolved
@@ -27,12 +27,7 @@
         metadata = event.metadata
         allday = bool(metadata.get("x-allday"))
         lecturer = metadata.get("people") or []
-<<<<<<< HEAD
-        type = metadata.get("type") or False
-        
-=======
         eventtype = metadata.get("type") or False
->>>>>>> 76f29d61
         if allday:
             return {
                 "djid": event.id,
