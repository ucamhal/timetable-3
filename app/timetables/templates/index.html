--- conflicted
+++ resolved
@@ -31,11 +31,7 @@
 
 				{% if user.is_staff %}
 				<div class="pull-right clearfix">
-<<<<<<< HEAD
-					<a href="javascript:void()" id="view-toggle" data-toggle="View as staff" >View as student</a>
-=======
-					<a href="javascript:void(0)" id="view-toggle" data-toggle="View as staff" >View as student</button>
->>>>>>> d860a6cd
+					<a href="javascript:void(0)" id="view-toggle" data-toggle="View as staff" >View as student</a>
 				</div>
 				{% endif %}
 			</div>
