--- conflicted
+++ resolved
@@ -1,16 +1,24 @@
 {% extends "administrator/timetableBase.html" %}
 {% load url from future %}
 
+
 {% block javascript_module %}timetable-list-read{% endblock javascript_module %}
 
-<<<<<<< HEAD
 
-{% block additional_navigation %}
-<li class="nav-label" title="You have permission to view, but not edit the items in this page.">
-  <span class="icon-lock"></span>
-  <em>View only</em>
-</li>
-{% endblock additional_navigation %}
+{% block timetable_tab_nav %}
+<ul class="nav nav-tabs">
+  <li class="active">
+    <a href="">List</a>
+  </li>
+  <li>
+    <a href="{% url "thing calendar" thing %}">Week</a>
+  </li>
+  <li class="nav-label">
+    <span class="icon-lock" title="You have permission to view, but not edit the items in this page."></span>
+    <em>View only</em>
+  </li>
+</ul>
+{% endblock timetable_tab_nav %}
 
 
 {% block timetable_content %}
@@ -21,90 +29,66 @@
   {% endblock timetable_module %}
 {% endfor %}
 </div>
-=======
-{% block timetable_content %}
->>>>>>> a4dfacf9
 
-<ul class="nav nav-tabs">
-  <li class="active">
-    <a href="">List</a>
-  </li>
-  <li>
-    <a href="{% url "thing calendar" thing %}">Week</a>
-  </li>
-  <li class="nav-label">
-    <span class="icon-lock"></span>
-    <em>View only</em>
-  </li>
-</ul>
+<div class="modal changesNotificationPopup hide fade">
+  <div class="modal-header">
+    <a href="#" class="close dontSendNotification">&times;</a>
+    <h3>Send email notification</h3>
+  </div>
+  <div class="modal-body">
+    <p>Your changes have been saved successfully.</p>
+    <p>Do you want to send an email notification to people affected by the change?</p>
+  </div>
+  <div class="modal-footer">
+    <a href="#" class="dontSendNotification">Don't send notification</a>
+    <a href="#" class="btn btn-primary sendNotifcation notImplemented">Send notification</a>
+  </div>
+</div>
 
-<div id="adminListView">
-  <div class="modulesList">
-  {% for module in modules %}
-    {% include "administrator/timetableList/fragModuleRead.html" %}
-  {% endfor %}
+<div class="modal formServerErrorPopup hide fade">
+  <div class="modal-header">
+    <a href="#" class="close" data-dismiss="modal">&times;</a>
+    <h3>Oops, something went wrong</h3>
   </div>
+  <div class="modal-body">
+    <p>Apparently something went wrong whilst saving.</br>Please try again later.</p>
+  </div>
+  <div class="modal-footer">
+    <a href="#" class="btn btn-primary" data-dismiss="modal">Close</a>
+  </div>
+</div>
 
-  <div class="modal changesNotificationPopup hide fade">
-    <div class="modal-header">
-      <a href="#" class="close dontSendNotification">&times;</a>
-      <h3>Send email notification</h3>
+<div class="modal formValidationErrorPopup hide fade">
+  <div class="modal-header">
+    <a href="#" class="close" data-dismiss="modal">&times;</a>
+    <h3>Oops, something went wrong</h3>
+  </div>
+  <div class="modal-body">
+    <p>It looks like you missed some fields.<br/>Please fill out any missing fields and hit save again</p>
+  </div>
+  <div class="modal-footer">
+    <a href="#" class="btn btn-primary" data-dismiss="modal">Close</a>
+  </div>
+</div>
+
+{# Shows a progress bar when loading, or an error msg when failed #}
+<div class="js-loading-indicator-prototype js-loading-indicator loading-indicator" style="display: none;">
+  <div class="loading" style="display: none;">
+
+    <strong>Loading events...</strong>
+    <div class="loading-indicator-content">
+      <div class="progress progress-striped active">
+        <div class="bar" style="width: 40%;"></div>
+      </div>
     </div>
-    <div class="modal-body">
-      <p>Your changes have been saved successfully.</p>
-      <p>Do you want to send an email notification to people affected by the change?</p>
-    </div>
-    <div class="modal-footer">
-      <a href="#" class="dontSendNotification">Don't send notification</a>
-      <a href="#" class="btn btn-primary sendNotifcation notImplemented">Send notification</a>
-    </div>
+    
   </div>
-
-  <div class="modal formServerErrorPopup hide fade">
-    <div class="modal-header">
-      <a href="#" class="close" data-dismiss="modal">&times;</a>
-      <h3>Oops, something went wrong</h3>
-    </div>
-    <div class="modal-body">
-      <p>Apparently something went wrong whilst saving.</br>Please try again later.</p>
-    </div>
-    <div class="modal-footer">
-      <a href="#" class="btn btn-primary" data-dismiss="modal">Close</a>
-    </div>
-  </div>
-
-  <div class="modal formValidationErrorPopup hide fade">
-    <div class="modal-header">
-      <a href="#" class="close" data-dismiss="modal">&times;</a>
-      <h3>Oops, something went wrong</h3>
-    </div>
-    <div class="modal-body">
-      <p>It looks like you missed some fields.<br/>Please fill out any missing fields and hit save again</p>
-    </div>
-    <div class="modal-footer">
-      <a href="#" class="btn btn-primary" data-dismiss="modal">Close</a>
-    </div>
-  </div>
-
-  {# Shows a progress bar when loading, or an error msg when failed #}
-  <div class="js-loading-indicator-prototype js-loading-indicator loading-indicator" style="display: none;">
-    <div class="loading" style="display: none;">
-
-      <strong>Loading events...</strong>
-      <div class="loading-indicator-content">
-        <div class="progress progress-striped active">
-          <div class="bar" style="width: 40%;"></div>
-        </div>
-      </div>
-      
-    </div>
-    <div class="error">
-      <strong>Events could not be loaded</strong>
-      <div class="loading-indicator-content">
-        <button class="js-retry-btn btn">
-          Try again
-        </button>
-      </div>
+  <div class="error">
+    <strong>Events could not be loaded</strong>
+    <div class="loading-indicator-content">
+      <button class="js-retry-btn btn">
+        Try again
+      </button>
     </div>
   </div>
 </div>
