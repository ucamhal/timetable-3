{% extends "administrator/base.html" %}

{% block admin_content %}
<<<<<<< HEAD
<div id="adminListView">
=======
<h3>Timetables for
    {% if tripos.type == "part" %}
        {{ thing.parent.fullname }} &mdash; {{ thing.fullname }}
    {% else %}
        {{ thing.parent.parent.fullname }} &mdash; {{ thing.fullname }} {{ thing.parent.fullname }}
    {% endif %}
</h3>
>>>>>>> 0e2044a4

	<h3>Timetables for MML - French IA</h3>

	<ul class="nav nav-tabs">
	  <li class="active">
	    <a href="#">List</a>
	  </li>
	  <li>
	  	<a href="#">Week</a>
	  </li>
	</ul>

	<a href="#" class="btn addModule"><span class="icon-plus"></span>Add module</a>
	<ul class="modulesList">
		<li class="module">
			<div class="moduleHeading clearfix">
				<h4 class="pull-left">Module name</h4>
				<ul class="buttons pull-left">
					<li class="pull-left">
						<a href="#" class="icon-pencil" title="edit"><span class="hideMe">edit</span></a>
					</li>
					<li class="pull-left">
						<a href="#" class="icon-plus-sign" title="attach"><span class="hideMe">attach</span></a>
					</li>
					<li class="pull-left">
						<a href="#" class="icon-file" title="duplicate"><span class="hideMe">duplicate</span></a>
					</li>
					<li class="pull-left">
						<a href="#" class="icon-trash" title="remove"><span class="hideMe">remove</span></a>
					</li>
				</ul>
			</div>

			<a href="#" class="btn addSeries"><span class="icon-plus"></span>Add series</a>

			<ul class="seriesList">
				<li class="series">
					<div class="seriesHeading collapsed clearfix">
						<h5 class="pull-left"><a href="#"><span class="icon-chevron-right"></span>Series title</a></h5>
						<ul class="buttons pull-left">
							<li class="pull-left">
								<a href="#" class="icon-pencil" title="edit"><span class="hideMe">edit</span></a>
							</li>
							<li class="pull-left">
								<a href="#" class="icon-plus-sign" title="attach"><span class="hideMe">attach</span></a>
							</li>
							<li class="pull-left">
								<a href="#" class="icon-file" title="duplicate"><span class="hideMe">duplicate</span></a>
							</li>
							<li class="pull-left">
								<a href="#" class="icon-trash" title="remove"><span class="hideMe">remove</span></a>
							</li>
						</ul>
					</div>
					<div class="events clearfix dontDisplayMe">
						<table class="table table-striped">
							<tbody>
								<tr class="event">
									<td class="eventTitle">Event title 1<span class="icon-pencil"></span></td>
									<td class="eventType">Lecture<span class="icon-pencil"></span></td>
									<td class="eventLocation">Sigdwick Av.<span class="icon-pencil"></span></td>
									<td class="eventDateTime">Tuesday 13/11 10:05<span class="icon-pencil"></span></td>
									<td class="eventLecturers">Dr. W. Bennett<span class="icon-pencil"></span></td>
									<td class="eventActions">
										<ul class="clearfix buttons">
											<li class="pull-left">
												<a href="#" class="icon-pencil" title="edit"><span class="hideMe">edit</span></a>
											</li>
											<li class="pull-left">
												<a href="#" class="icon-file" title="duplicate"><span class="hideMe">duplicate</span></a>
											</li>
											<li class="pull-left">
												<a href="#" class="icon-trash" title="remove"><span class="hideMe">remove</span></a>
											</li>
										</ul>
									</td>
								</tr>
								<tr class="event">
									<td class="eventTitle">Event title 2<span class="icon-pencil"></span></td>
									<td class="eventType">Lecture<span class="icon-pencil"></span></td>
									<td class="eventLocation">Sigdwick Av.<span class="icon-pencil"></span></td>
									<td class="eventDateTime">Tuesday 13/11 10:05<span class="icon-pencil"></span></td>
									<td class="eventLecturers">Dr. W. Bennett<span class="icon-pencil"></span></td>
									<td class="eventActions">
										<ul class="clearfix buttons">
											<li class="pull-left">
												<a href="#" class="icon-pencil" title="edit"><span class="hideMe">edit</span></a>
											</li>
											<li class="pull-left">
												<a href="#" class="icon-file" title="duplicate"><span class="hideMe">duplicate</span></a>
											</li>
											<li class="pull-left">
												<a href="#" class="icon-trash" title="remove"><span class="hideMe">remove</span></a>
											</li>
										</ul>
									</td>
								</tr>
								<tr class="event">
									<td class="eventTitle">Event title 3<span class="icon-pencil"></span></td>
									<td class="eventType">Lecture<span class="icon-pencil"></span></td>
									<td class="eventLocation">Sigdwick Av.<span class="icon-pencil"></span></td>
									<td class="eventDateTime">Tuesday 13/11 10:05<span class="icon-pencil"></span></td>
									<td class="eventLecturers">Dr. W. Bennett<span class="icon-pencil"></span></td>
									<td class="eventActions">
										<ul class="clearfix buttons">
											<li class="pull-left">
												<a href="#" class="icon-pencil" title="edit"><span class="hideMe">edit</span></a>
											</li>
											<li class="pull-left">
												<a href="#" class="icon-file" title="duplicate"><span class="hideMe">duplicate</span></a>
											</li>
											<li class="pull-left">
												<a href="#" class="icon-trash" title="remove"><span class="hideMe">remove</span></a>
											</li>
										</ul>
									</td>
								</tr>
								<tr class="event">
									<td class="eventTitle">Event title 4<span class="icon-pencil"></span></td>
									<td class="eventType">Lecture<span class="icon-pencil"></span></td>
									<td class="eventLocation">Sigdwick Av.<span class="icon-pencil"></span></td>
									<td class="eventDateTime">Tuesday 13/11 10:05<span class="icon-pencil"></span></td>
									<td class="eventLecturers">Dr. W. Bennett<span class="icon-pencil"></span></td>
									<td class="eventActions">
										<ul class="clearfix buttons">
											<li class="pull-left">
												<a href="#" class="icon-pencil" title="edit"><span class="hideMe">edit</span></a>
											</li>
											<li class="pull-left">
												<a href="#" class="icon-file" title="duplicate"><span class="hideMe">duplicate</span></a>
											</li>
											<li class="pull-left">
												<a href="#" class="icon-trash" title="remove"><span class="hideMe">remove</span></a>
											</li>
										</ul>
									</td>
								</tr>
								<tr class="event">
									<td class="eventTitle">Event title 5<span class="icon-pencil"></span></td>
									<td class="eventType">Lecture<span class="icon-pencil"></span></td>
									<td class="eventLocation">Sigdwick Av.<span class="icon-pencil"></span></td>
									<td class="eventDateTime">Tuesday 13/11 10:05<span class="icon-pencil"></span></td>
									<td class="eventLecturers">Dr. W. Bennett<span class="icon-pencil"></span></td>
									<td class="eventActions">
										<ul class="clearfix buttons">
											<li class="pull-left">
												<a href="#" class="icon-pencil" title="edit"><span class="hideMe">edit</span></a>
											</li>
											<li class="pull-left">
												<a href="#" class="icon-file" title="duplicate"><span class="hideMe">duplicate</span></a>
											</li>
											<li class="pull-left">
												<a href="#" class="icon-trash" title="remove"><span class="hideMe">remove</span></a>
											</li>
										</ul>
									</td>
								</tr>
								<tr class="event">
									<td class="eventTitle">Event title 6<span class="icon-pencil"></span></td>
									<td class="eventType">Lecture<span class="icon-pencil"></span></td>
									<td class="eventLocation">Sigdwick Av.<span class="icon-pencil"></span></td>
									<td class="eventDateTime">Tuesday 13/11 10:05<span class="icon-pencil"></span></td>
									<td class="eventLecturers">Dr. W. Bennett<span class="icon-pencil"></span></td>
									<td class="eventActions">
										<ul class="clearfix buttons">
											<li class="pull-left">
												<a href="#" class="icon-pencil" title="edit"><span class="hideMe">edit</span></a>
											</li>
											<li class="pull-left">
												<a href="#" class="icon-file" title="duplicate"><span class="hideMe">duplicate</span></a>
											</li>
											<li class="pull-left">
												<a href="#" class="icon-trash" title="remove"><span class="hideMe">remove</span></a>
											</li>
										</ul>
									</td>
								</tr>
								<tr class="event">
									<td class="eventTitle">Event title 7<span class="icon-pencil"></span></td>
									<td class="eventType">Lecture<span class="icon-pencil"></span></td>
									<td class="eventLocation" class="eventTitle">Sigdwick Av.<span class="icon-pencil"></span></td>
									<td class="eventDateTime">Tuesday 13/11 10:05<span class="icon-pencil"></span></td>
									<td class="eventLecturers">Dr. W. Bennett<span class="icon-pencil"></span></td>
									<td class="eventActions">
										<ul class="clearfix buttons">
											<li class="pull-left">
												<a href="#" class="icon-pencil" title="edit"><span class="hideMe">edit</span></a>
											</li>
											<li class="pull-left">
												<a href="#" class="icon-file" title="duplicate"><span class="hideMe">duplicate</span></a>
											</li>
											<li class="pull-left">
												<a href="#" class="icon-trash" title="remove"><span class="hideMe">remove</span></a>
											</li>
										</ul>
									</td>
								</tr>
								<tr class="event">
									<td class="eventTitle">Event title 8<span class="icon-pencil"></span></td>
									<td class="eventType" class="eventTitle" class="eventTitle">Lecture<span class="icon-pencil"></span></td>
									<td class="eventLocation" class="eventTitle">Sigdwick Av.<span class="icon-pencil"></span></td>
									<td class="eventDateTime">Tuesday 13/11 10:05<span class="icon-pencil"></span></td>
									<td class="eventLecturers">Dr. W. Bennett<span class="icon-pencil"></span></td>
									<td class="eventActions">
										<ul class="clearfix buttons">
											<li class="pull-left">
												<a href="#" class="icon-pencil" title="edit"><span class="hideMe">edit</span></a>
											</li>
											<li class="pull-left">
												<a href="#" class="icon-file" title="duplicate"><span class="hideMe">duplicate</span></a>
											</li>
											<li class="pull-left">
												<a href="#" class="icon-trash" title="remove"><span class="hideMe">remove</span></a>
											</li>
										</ul>
									</td>
								</tr>
							</tbody>
						</table>
						<a href="#" class="addEvent pull-left" title="add event"><span class="icon-plus"></span>Add event</a>
						<ul class="seriesEditActions pull-right">
							<li class="pull-left">
								<a href="#" class="cancel">cancel</a>
							</li>
							<li class="pull-left">
								<a href="#" class="save btn btn-success" title="save event series">Save</a>
							</li>
						</ul>
					</div>
				</li>
				<li class="series">
					<div class="seriesHeading collapsed clearfix">
						<h5 class="pull-left"><a href="#"><span class="icon-chevron-right"></span>Series title</a></h5>
						<ul class="buttons pull-left">
							<li class="pull-left">
								<a href="#" class="icon-pencil" title="edit"><span class="hideMe">edit</span></a>
							</li>
							<li class="pull-left">
								<a href="#" class="icon-plus-sign" title="attach"><span class="hideMe">attach</span></a>
							</li>
							<li class="pull-left">
								<a href="#" class="icon-file" title="duplicate"><span class="hideMe">duplicate</span></a>
							</li>
							<li class="pull-left">
								<a href="#" class="icon-trash" title="remove"><span class="hideMe">remove</span></a>
							</li>
						</ul>
					</div>
					<div class="events clearfix dontDisplayMe">
						<table class="table table-striped">
							<tbody>
								<tr class="event">
									<td class="eventTitle">Event title 1<span class="icon-pencil"></span></td>
									<td class="eventType">Lecture<span class="icon-pencil"></span></td>
									<td class="eventLocation">Sigdwick Av.<span class="icon-pencil"></span></td>
									<td class="eventDateTime">Tuesday 13/11 10:05<span class="icon-pencil"></span></td>
									<td class="eventLecturers">Dr. W. Bennett<span class="icon-pencil"></span></td>
									<td class="eventActions">
										<ul class="clearfix buttons">
											<li class="pull-left">
												<a href="#" class="icon-pencil" title="edit"><span class="hideMe">edit</span></a>
											</li>
											<li class="pull-left">
												<a href="#" class="icon-file" title="duplicate"><span class="hideMe">duplicate</span></a>
											</li>
											<li class="pull-left">
												<a href="#" class="icon-trash" title="remove"><span class="hideMe">remove</span></a>
											</li>
										</ul>
									</td>
								</tr>
								<tr class="event">
									<td class="eventTitle">Event title 2<span class="icon-pencil"></span></td>
									<td class="eventType">Lecture<span class="icon-pencil"></span></td>
									<td class="eventLocation">Sigdwick Av.<span class="icon-pencil"></span></td>
									<td class="eventDateTime">Tuesday 13/11 10:05<span class="icon-pencil"></span></td>
									<td class="eventLecturers">Dr. W. Bennett<span class="icon-pencil"></span></td>
									<td class="eventActions">
										<ul class="clearfix buttons">
											<li class="pull-left">
												<a href="#" class="icon-pencil" title="edit"><span class="hideMe">edit</span></a>
											</li>
											<li class="pull-left">
												<a href="#" class="icon-file" title="duplicate"><span class="hideMe">duplicate</span></a>
											</li>
											<li class="pull-left">
												<a href="#" class="icon-trash" title="remove"><span class="hideMe">remove</span></a>
											</li>
										</ul>
									</td>
								</tr>
								<tr class="event">
									<td class="eventTitle">Event title 3<span class="icon-pencil"></span></td>
									<td class="eventType">Lecture<span class="icon-pencil"></span></td>
									<td class="eventLocation">Sigdwick Av.<span class="icon-pencil"></span></td>
									<td class="eventDateTime">Tuesday 13/11 10:05<span class="icon-pencil"></span></td>
									<td class="eventLecturers">Dr. W. Bennett<span class="icon-pencil"></span></td>
									<td class="eventActions">
										<ul class="clearfix buttons">
											<li class="pull-left">
												<a href="#" class="icon-pencil" title="edit"><span class="hideMe">edit</span></a>
											</li>
											<li class="pull-left">
												<a href="#" class="icon-file" title="duplicate"><span class="hideMe">duplicate</span></a>
											</li>
											<li class="pull-left">
												<a href="#" class="icon-trash" title="remove"><span class="hideMe">remove</span></a>
											</li>
										</ul>
									</td>
								</tr>
								<tr class="event">
									<td class="eventTitle">Event title 4<span class="icon-pencil"></span></td>
									<td class="eventType">Lecture<span class="icon-pencil"></span></td>
									<td class="eventLocation">Sigdwick Av.<span class="icon-pencil"></span></td>
									<td class="eventDateTime">Tuesday 13/11 10:05<span class="icon-pencil"></span></td>
									<td class="eventLecturers">Dr. W. Bennett<span class="icon-pencil"></span></td>
									<td class="eventActions">
										<ul class="clearfix buttons">
											<li class="pull-left">
												<a href="#" class="icon-pencil" title="edit"><span class="hideMe">edit</span></a>
											</li>
											<li class="pull-left">
												<a href="#" class="icon-file" title="duplicate"><span class="hideMe">duplicate</span></a>
											</li>
											<li class="pull-left">
												<a href="#" class="icon-trash" title="remove"><span class="hideMe">remove</span></a>
											</li>
										</ul>
									</td>
								</tr>
								<tr class="event">
									<td class="eventTitle">Event title 5<span class="icon-pencil"></span></td>
									<td class="eventType">Lecture<span class="icon-pencil"></span></td>
									<td class="eventLocation">Sigdwick Av.<span class="icon-pencil"></span></td>
									<td class="eventDateTime">Tuesday 13/11 10:05<span class="icon-pencil"></span></td>
									<td class="eventLecturers">Dr. W. Bennett<span class="icon-pencil"></span></td>
									<td class="eventActions">
										<ul class="clearfix buttons">
											<li class="pull-left">
												<a href="#" class="icon-pencil" title="edit"><span class="hideMe">edit</span></a>
											</li>
											<li class="pull-left">
												<a href="#" class="icon-file" title="duplicate"><span class="hideMe">duplicate</span></a>
											</li>
											<li class="pull-left">
												<a href="#" class="icon-trash" title="remove"><span class="hideMe">remove</span></a>
											</li>
										</ul>
									</td>
								</tr>
								<tr class="event">
									<td class="eventTitle">Event title 6<span class="icon-pencil"></span></td>
									<td class="eventType">Lecture<span class="icon-pencil"></span></td>
									<td class="eventLocation">Sigdwick Av.<span class="icon-pencil"></span></td>
									<td class="eventDateTime">Tuesday 13/11 10:05<span class="icon-pencil"></span></td>
									<td class="eventLecturers">Dr. W. Bennett<span class="icon-pencil"></span></td>
									<td class="eventActions">
										<ul class="clearfix buttons">
											<li class="pull-left">
												<a href="#" class="icon-pencil" title="edit"><span class="hideMe">edit</span></a>
											</li>
											<li class="pull-left">
												<a href="#" class="icon-file" title="duplicate"><span class="hideMe">duplicate</span></a>
											</li>
											<li class="pull-left">
												<a href="#" class="icon-trash" title="remove"><span class="hideMe">remove</span></a>
											</li>
										</ul>
									</td>
								</tr>
								<tr class="event">
									<td class="eventTitle">Event title 7<span class="icon-pencil"></span></td>
									<td class="eventType">Lecture<span class="icon-pencil"></span></td>
									<td class="eventLocation" class="eventTitle">Sigdwick Av.<span class="icon-pencil"></span></td>
									<td class="eventDateTime">Tuesday 13/11 10:05<span class="icon-pencil"></span></td>
									<td class="eventLecturers">Dr. W. Bennett<span class="icon-pencil"></span></td>
									<td class="eventActions">
										<ul class="clearfix buttons">
											<li class="pull-left">
												<a href="#" class="icon-pencil" title="edit"><span class="hideMe">edit</span></a>
											</li>
											<li class="pull-left">
												<a href="#" class="icon-file" title="duplicate"><span class="hideMe">duplicate</span></a>
											</li>
											<li class="pull-left">
												<a href="#" class="icon-trash" title="remove"><span class="hideMe">remove</span></a>
											</li>
										</ul>
									</td>
								</tr>
								<tr class="event">
									<td class="eventTitle">Event title 8<span class="icon-pencil"></span></td>
									<td class="eventType" class="eventTitle" class="eventTitle">Lecture<span class="icon-pencil"></span></td>
									<td class="eventLocation" class="eventTitle">Sigdwick Av.<span class="icon-pencil"></span></td>
									<td class="eventDateTime">Tuesday 13/11 10:05<span class="icon-pencil"></span></td>
									<td class="eventLecturers">Dr. W. Bennett<span class="icon-pencil"></span></td>
									<td class="eventActions">
										<ul class="clearfix buttons">
											<li class="pull-left">
												<a href="#" class="icon-pencil" title="edit"><span class="hideMe">edit</span></a>
											</li>
											<li class="pull-left">
												<a href="#" class="icon-file" title="duplicate"><span class="hideMe">duplicate</span></a>
											</li>
											<li class="pull-left">
												<a href="#" class="icon-trash" title="remove"><span class="hideMe">remove</span></a>
											</li>
										</ul>
									</td>
								</tr>
							</tbody>
						</table>
						<a href="#" class="addEvent pull-left" title="add event"><span class="icon-plus"></span>Add event</a>
						<ul class="seriesEditActions pull-right">
							<li class="pull-left">
								<a href="#" class="cancel">cancel</a>
							</li>
							<li class="pull-left">
								<a href="#" class="save btn btn-success" title="save event series">Save</a>
							</li>
						</ul>
					</div>
				</li>
			</ul>
		</li>
		<li class="module">
			<div class="moduleHeading clearfix">
				<h4 class="pull-left">Module name</h4>
				<ul class="buttons pull-left">
					<li class="pull-left">
						<a href="#" class="icon-pencil" title="edit"><span class="hideMe">edit</span></a>
					</li>
					<li class="pull-left">
						<a href="#" class="icon-plus-sign" title="attach"><span class="hideMe">attach</span></a>
					</li>
					<li class="pull-left">
						<a href="#" class="icon-file" title="duplicate"><span class="hideMe">duplicate</span></a>
					</li>
					<li class="pull-left">
						<a href="#" class="icon-trash" title="remove"><span class="hideMe">remove</span></a>
					</li>
				</ul>
			</div>

			<a href="#" class="btn addSeries"><span class="icon-plus"></span>Add series</a>

			<ul class="seriesList">
				<li class="series">
					<div class="seriesHeading collapsed clearfix">
						<h5 class="pull-left"><a href="#"><span class="icon-chevron-right"></span>Series title</a></h5>
						<ul class="buttons pull-left">
							<li class="pull-left">
								<a href="#" class="icon-pencil" title="edit"><span class="hideMe">edit</span></a>
							</li>
							<li class="pull-left">
								<a href="#" class="icon-plus-sign" title="attach"><span class="hideMe">attach</span></a>
							</li>
							<li class="pull-left">
								<a href="#" class="icon-file" title="duplicate"><span class="hideMe">duplicate</span></a>
							</li>
							<li class="pull-left">
								<a href="#" class="icon-trash" title="remove"><span class="hideMe">remove</span></a>
							</li>
						</ul>
					</div>
					<div class="events clearfix dontDisplayMe">
						<table class="table table-striped">
							<tbody>
								<tr class="event">
									<td class="eventTitle">Event title 1<span class="icon-pencil"></span></td>
									<td class="eventType">Lecture<span class="icon-pencil"></span></td>
									<td class="eventLocation">Sigdwick Av.<span class="icon-pencil"></span></td>
									<td class="eventDateTime">Tuesday 13/11 10:05<span class="icon-pencil"></span></td>
									<td class="eventLecturers">Dr. W. Bennett<span class="icon-pencil"></span></td>
									<td class="eventActions">
										<ul class="clearfix buttons">
											<li class="pull-left">
												<a href="#" class="icon-pencil" title="edit"><span class="hideMe">edit</span></a>
											</li>
											<li class="pull-left">
												<a href="#" class="icon-file" title="duplicate"><span class="hideMe">duplicate</span></a>
											</li>
											<li class="pull-left">
												<a href="#" class="icon-trash" title="remove"><span class="hideMe">remove</span></a>
											</li>
										</ul>
									</td>
								</tr>
								<tr class="event">
									<td class="eventTitle">Event title 2<span class="icon-pencil"></span></td>
									<td class="eventType">Lecture<span class="icon-pencil"></span></td>
									<td class="eventLocation">Sigdwick Av.<span class="icon-pencil"></span></td>
									<td class="eventDateTime">Tuesday 13/11 10:05<span class="icon-pencil"></span></td>
									<td class="eventLecturers">Dr. W. Bennett<span class="icon-pencil"></span></td>
									<td class="eventActions">
										<ul class="clearfix buttons">
											<li class="pull-left">
												<a href="#" class="icon-pencil" title="edit"><span class="hideMe">edit</span></a>
											</li>
											<li class="pull-left">
												<a href="#" class="icon-file" title="duplicate"><span class="hideMe">duplicate</span></a>
											</li>
											<li class="pull-left">
												<a href="#" class="icon-trash" title="remove"><span class="hideMe">remove</span></a>
											</li>
										</ul>
									</td>
								</tr>
								<tr class="event">
									<td class="eventTitle">Event title 3<span class="icon-pencil"></span></td>
									<td class="eventType">Lecture<span class="icon-pencil"></span></td>
									<td class="eventLocation">Sigdwick Av.<span class="icon-pencil"></span></td>
									<td class="eventDateTime">Tuesday 13/11 10:05<span class="icon-pencil"></span></td>
									<td class="eventLecturers">Dr. W. Bennett<span class="icon-pencil"></span></td>
									<td class="eventActions">
										<ul class="clearfix buttons">
											<li class="pull-left">
												<a href="#" class="icon-pencil" title="edit"><span class="hideMe">edit</span></a>
											</li>
											<li class="pull-left">
												<a href="#" class="icon-file" title="duplicate"><span class="hideMe">duplicate</span></a>
											</li>
											<li class="pull-left">
												<a href="#" class="icon-trash" title="remove"><span class="hideMe">remove</span></a>
											</li>
										</ul>
									</td>
								</tr>
								<tr class="event">
									<td class="eventTitle">Event title 4<span class="icon-pencil"></span></td>
									<td class="eventType">Lecture<span class="icon-pencil"></span></td>
									<td class="eventLocation">Sigdwick Av.<span class="icon-pencil"></span></td>
									<td class="eventDateTime">Tuesday 13/11 10:05<span class="icon-pencil"></span></td>
									<td class="eventLecturers">Dr. W. Bennett<span class="icon-pencil"></span></td>
									<td class="eventActions">
										<ul class="clearfix buttons">
											<li class="pull-left">
												<a href="#" class="icon-pencil" title="edit"><span class="hideMe">edit</span></a>
											</li>
											<li class="pull-left">
												<a href="#" class="icon-file" title="duplicate"><span class="hideMe">duplicate</span></a>
											</li>
											<li class="pull-left">
												<a href="#" class="icon-trash" title="remove"><span class="hideMe">remove</span></a>
											</li>
										</ul>
									</td>
								</tr>
								<tr class="event">
									<td class="eventTitle">Event title 5<span class="icon-pencil"></span></td>
									<td class="eventType">Lecture<span class="icon-pencil"></span></td>
									<td class="eventLocation">Sigdwick Av.<span class="icon-pencil"></span></td>
									<td class="eventDateTime">Tuesday 13/11 10:05<span class="icon-pencil"></span></td>
									<td class="eventLecturers">Dr. W. Bennett<span class="icon-pencil"></span></td>
									<td class="eventActions">
										<ul class="clearfix buttons">
											<li class="pull-left">
												<a href="#" class="icon-pencil" title="edit"><span class="hideMe">edit</span></a>
											</li>
											<li class="pull-left">
												<a href="#" class="icon-file" title="duplicate"><span class="hideMe">duplicate</span></a>
											</li>
											<li class="pull-left">
												<a href="#" class="icon-trash" title="remove"><span class="hideMe">remove</span></a>
											</li>
										</ul>
									</td>
								</tr>
								<tr class="event">
									<td class="eventTitle">Event title 6<span class="icon-pencil"></span></td>
									<td class="eventType">Lecture<span class="icon-pencil"></span></td>
									<td class="eventLocation">Sigdwick Av.<span class="icon-pencil"></span></td>
									<td class="eventDateTime">Tuesday 13/11 10:05<span class="icon-pencil"></span></td>
									<td class="eventLecturers">Dr. W. Bennett<span class="icon-pencil"></span></td>
									<td class="eventActions">
										<ul class="clearfix buttons">
											<li class="pull-left">
												<a href="#" class="icon-pencil" title="edit"><span class="hideMe">edit</span></a>
											</li>
											<li class="pull-left">
												<a href="#" class="icon-file" title="duplicate"><span class="hideMe">duplicate</span></a>
											</li>
											<li class="pull-left">
												<a href="#" class="icon-trash" title="remove"><span class="hideMe">remove</span></a>
											</li>
										</ul>
									</td>
								</tr>
								<tr class="event">
									<td class="eventTitle">Event title 7<span class="icon-pencil"></span></td>
									<td class="eventType">Lecture<span class="icon-pencil"></span></td>
									<td class="eventLocation" class="eventTitle">Sigdwick Av.<span class="icon-pencil"></span></td>
									<td class="eventDateTime">Tuesday 13/11 10:05<span class="icon-pencil"></span></td>
									<td class="eventLecturers">Dr. W. Bennett<span class="icon-pencil"></span></td>
									<td class="eventActions">
										<ul class="clearfix buttons">
											<li class="pull-left">
												<a href="#" class="icon-pencil" title="edit"><span class="hideMe">edit</span></a>
											</li>
											<li class="pull-left">
												<a href="#" class="icon-file" title="duplicate"><span class="hideMe">duplicate</span></a>
											</li>
											<li class="pull-left">
												<a href="#" class="icon-trash" title="remove"><span class="hideMe">remove</span></a>
											</li>
										</ul>
									</td>
								</tr>
								<tr class="event">
									<td class="eventTitle">Event title 8<span class="icon-pencil"></span></td>
									<td class="eventType" class="eventTitle" class="eventTitle">Lecture<span class="icon-pencil"></span></td>
									<td class="eventLocation" class="eventTitle">Sigdwick Av.<span class="icon-pencil"></span></td>
									<td class="eventDateTime">Tuesday 13/11 10:05<span class="icon-pencil"></span></td>
									<td class="eventLecturers">Dr. W. Bennett<span class="icon-pencil"></span></td>
									<td class="eventActions">
										<ul class="clearfix buttons">
											<li class="pull-left">
												<a href="#" class="icon-pencil" title="edit"><span class="hideMe">edit</span></a>
											</li>
											<li class="pull-left">
												<a href="#" class="icon-file" title="duplicate"><span class="hideMe">duplicate</span></a>
											</li>
											<li class="pull-left">
												<a href="#" class="icon-trash" title="remove"><span class="hideMe">remove</span></a>
											</li>
										</ul>
									</td>
								</tr>
							</tbody>
						</table>
						<a href="#" class="addEvent pull-left" title="add event"><span class="icon-plus"></span>Add event</a>
						<ul class="seriesEditActions pull-right">
							<li class="pull-left">
								<a href="#" class="cancel">cancel</a>
							</li>
							<li class="pull-left">
								<a href="#" class="save btn btn-success" title="save event series">Save</a>
							</li>
						</ul>
					</div>
				</li>
				<li class="series">
					<div class="seriesHeading collapsed clearfix">
						<h5 class="pull-left"><a href="#"><span class="icon-chevron-right"></span>Series title</a></h5>
						<ul class="buttons pull-left">
							<li class="pull-left">
								<a href="#" class="icon-pencil" title="edit"><span class="hideMe">edit</span></a>
							</li>
							<li class="pull-left">
								<a href="#" class="icon-plus-sign" title="attach"><span class="hideMe">attach</span></a>
							</li>
							<li class="pull-left">
								<a href="#" class="icon-file" title="duplicate"><span class="hideMe">duplicate</span></a>
							</li>
							<li class="pull-left">
								<a href="#" class="icon-trash" title="remove"><span class="hideMe">remove</span></a>
							</li>
						</ul>
					</div>
					<div class="events clearfix dontDisplayMe">
						<table class="table table-striped">
							<tbody>
								<tr class="event">
									<td class="eventTitle">Event title 1<span class="icon-pencil"></span></td>
									<td class="eventType">Lecture<span class="icon-pencil"></span></td>
									<td class="eventLocation">Sigdwick Av.<span class="icon-pencil"></span></td>
									<td class="eventDateTime">Tuesday 13/11 10:05<span class="icon-pencil"></span></td>
									<td class="eventLecturers">Dr. W. Bennett<span class="icon-pencil"></span></td>
									<td class="eventActions">
										<ul class="clearfix buttons">
											<li class="pull-left">
												<a href="#" class="icon-pencil" title="edit"><span class="hideMe">edit</span></a>
											</li>
											<li class="pull-left">
												<a href="#" class="icon-file" title="duplicate"><span class="hideMe">duplicate</span></a>
											</li>
											<li class="pull-left">
												<a href="#" class="icon-trash" title="remove"><span class="hideMe">remove</span></a>
											</li>
										</ul>
									</td>
								</tr>
								<tr class="event" class="event">
									<td class="eventTitle">Event title 2<span class="icon-pencil"></span></td>
									<td class="eventType">Lecture<span class="icon-pencil"></span></td>
									<td class="eventLocation">Sigdwick Av.<span class="icon-pencil"></span></td>
									<td class="eventDateTime">Tuesday 13/11 10:05<span class="icon-pencil"></span></td>
									<td class="eventLecturers">Dr. W. Bennett<span class="icon-pencil"></span></td>
									<td class="eventActions">
										<ul class="clearfix buttons">
											<li class="pull-left">
												<a href="#" class="icon-pencil" title="edit"><span class="hideMe">edit</span></a>
											</li>
											<li class="pull-left">
												<a href="#" class="icon-file" title="duplicate"><span class="hideMe">duplicate</span></a>
											</li>
											<li class="pull-left">
												<a href="#" class="icon-trash" title="remove"><span class="hideMe">remove</span></a>
											</li>
										</ul>
									</td>
								</tr>
								<tr class="event">
									<td class="eventTitle">Event title 3<span class="icon-pencil"></span></td>
									<td class="eventType">Lecture<span class="icon-pencil"></span></td>
									<td class="eventLocation">Sigdwick Av.<span class="icon-pencil"></span></td>
									<td class="eventDateTime">Tuesday 13/11 10:05<span class="icon-pencil"></span></td>
									<td class="eventLecturers">Dr. W. Bennett<span class="icon-pencil"></span></td>
									<td class="eventActions">
										<ul class="clearfix buttons">
											<li class="pull-left">
												<a href="#" class="icon-pencil" title="edit"><span class="hideMe">edit</span></a>
											</li>
											<li class="pull-left">
												<a href="#" class="icon-file" title="duplicate"><span class="hideMe">duplicate</span></a>
											</li>
											<li class="pull-left">
												<a href="#" class="icon-trash" title="remove"><span class="hideMe">remove</span></a>
											</li>
										</ul>
									</td>
								</tr>
								<tr class="event">
									<td class="eventTitle">Event title 4<span class="icon-pencil"></span></td>
									<td class="eventType">Lecture<span class="icon-pencil"></span></td>
									<td class="eventLocation">Sigdwick Av.<span class="icon-pencil"></span></td>
									<td class="eventDateTime">Tuesday 13/11 10:05<span class="icon-pencil"></span></td>
									<td class="eventLecturers">Dr. W. Bennett<span class="icon-pencil"></span></td>
									<td class="eventActions">
										<ul class="clearfix buttons">
											<li class="pull-left">
												<a href="#" class="icon-pencil" title="edit"><span class="hideMe">edit</span></a>
											</li>
											<li class="pull-left">
												<a href="#" class="icon-file" title="duplicate"><span class="hideMe">duplicate</span></a>
											</li>
											<li class="pull-left">
												<a href="#" class="icon-trash" title="remove"><span class="hideMe">remove</span></a>
											</li>
										</ul>
									</td>
								</tr>
								<tr class="event">
									<td class="eventTitle">Event title 5<span class="icon-pencil"></span></td>
									<td class="eventType">Lecture<span class="icon-pencil"></span></td>
									<td class="eventLocation">Sigdwick Av.<span class="icon-pencil"></span></td>
									<td class="eventDateTime">Tuesday 13/11 10:05<span class="icon-pencil"></span></td>
									<td class="eventLecturers">Dr. W. Bennett<span class="icon-pencil"></span></td>
									<td class="eventActions">
										<ul class="clearfix buttons">
											<li class="pull-left">
												<a href="#" class="icon-pencil" title="edit"><span class="hideMe">edit</span></a>
											</li>
											<li class="pull-left">
												<a href="#" class="icon-file" title="duplicate"><span class="hideMe">duplicate</span></a>
											</li>
											<li class="pull-left">
												<a href="#" class="icon-trash" title="remove"><span class="hideMe">remove</span></a>
											</li>
										</ul>
									</td>
								</tr>
								<tr class="event">
									<td class="eventTitle">Event title 6<span class="icon-pencil"></span></td>
									<td class="eventType">Lecture<span class="icon-pencil"></span></td>
									<td class="eventLocation">Sigdwick Av.<span class="icon-pencil"></span></td>
									<td class="eventDateTime">Tuesday 13/11 10:05<span class="icon-pencil"></span></td>
									<td class="eventLecturers">Dr. W. Bennett<span class="icon-pencil"></span></td>
									<td class="eventActions">
										<ul class="clearfix buttons">
											<li class="pull-left">
												<a href="#" class="icon-pencil" title="edit"><span class="hideMe">edit</span></a>
											</li>
											<li class="pull-left">
												<a href="#" class="icon-file" title="duplicate"><span class="hideMe">duplicate</span></a>
											</li>
											<li class="pull-left">
												<a href="#" class="icon-trash" title="remove"><span class="hideMe">remove</span></a>
											</li>
										</ul>
									</td>
								</tr>
								<tr class="event">
									<td class="eventTitle">Event title 7<span class="icon-pencil"></span></td>
									<td class="eventType">Lecture<span class="icon-pencil"></span></td>
									<td class="eventLocation" class="eventTitle">Sigdwick Av.<span class="icon-pencil"></span></td>
									<td class="eventDateTime">Tuesday 13/11 10:05<span class="icon-pencil"></span></td>
									<td class="eventLecturers">Dr. W. Bennett<span class="icon-pencil"></span></td>
									<td class="eventActions">
										<ul class="clearfix buttons">
											<li class="pull-left">
												<a href="#" class="icon-pencil" title="edit"><span class="hideMe">edit</span></a>
											</li>
											<li class="pull-left">
												<a href="#" class="icon-file" title="duplicate"><span class="hideMe">duplicate</span></a>
											</li>
											<li class="pull-left">
												<a href="#" class="icon-trash" title="remove"><span class="hideMe">remove</span></a>
											</li>
										</ul>
									</td>
								</tr>
								<tr class="event">
									<td class="eventTitle">Event title 8<span class="icon-pencil"></span></td>
									<td class="eventType" class="eventTitle" class="eventTitle">Lecture<span class="icon-pencil"></span></td>
									<td class="eventLocation" class="eventTitle">Sigdwick Av.<span class="icon-pencil"></span></td>
									<td class="eventDateTime">Tuesday 13/11 10:05<span class="icon-pencil"></span></td>
									<td class="eventLecturers">Dr. W. Bennett<span class="icon-pencil"></span></td>
									<td class="eventActions">
										<ul class="clearfix buttons">
											<li class="pull-left">
												<a href="#" class="icon-pencil" title="edit"><span class="hideMe">edit</span></a>
											</li>
											<li class="pull-left">
												<a href="#" class="icon-file" title="duplicate"><span class="hideMe">duplicate</span></a>
											</li>
											<li class="pull-left">
												<a href="#" class="icon-trash" title="remove"><span class="hideMe">remove</span></a>
											</li>
										</ul>
									</td>
								</tr>
							</tbody>
						</table>
						<a href="#" class="addEvent pull-left" title="add event"><span class="icon-plus"></span>Add event</a>
						<ul class="seriesEditActions pull-right">
							<li class="pull-left">
								<a href="#" class="cancel">cancel</a>
							</li>
							<li class="pull-left">
								<a href="#" class="save btn btn-success" title="save event series">Save</a>
							</li>
						</ul>
					</div>
				</li>
			</ul>
		</li>
	</ul>

</div>
{% endblock admin_content %}<|MERGE_RESOLUTION|>--- conflicted
+++ resolved
@@ -1,19 +1,14 @@
 {% extends "administrator/base.html" %}
 
 {% block admin_content %}
-<<<<<<< HEAD
 <div id="adminListView">
-=======
-<h3>Timetables for
-    {% if tripos.type == "part" %}
-        {{ thing.parent.fullname }} &mdash; {{ thing.fullname }}
-    {% else %}
-        {{ thing.parent.parent.fullname }} &mdash; {{ thing.fullname }} {{ thing.parent.fullname }}
-    {% endif %}
-</h3>
->>>>>>> 0e2044a4
-
-	<h3>Timetables for MML - French IA</h3>
+	<h3>Timetables for
+	    {% if tripos.type == "part" %}
+	        {{ thing.parent.fullname }} &mdash; {{ thing.fullname }}
+	    {% else %}
+	        {{ thing.parent.parent.fullname }} &mdash; {{ thing.fullname }} {{ thing.parent.fullname }}
+	    {% endif %}
+	</h3>
 
 	<ul class="nav nav-tabs">
 	  <li class="active">
