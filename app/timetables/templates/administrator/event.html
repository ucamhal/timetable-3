<tr class="event">
	<td class="eventTitle clearfix" tabindex="1">
		<div class="dataValue pull-left">{{ event_form.title.value }}</div>
		<div class="dataInput">
			<input type="text" name="{{ event_form.title.html_name }}" value="{{ event_form.title.value }}" />
			{{ event_form.title.errors }}
		</div>
		<span class="icon-pencil pull-left"></span>
	</td>
	<td class="eventType clearfix secondStepped" tabindex="2">
		<div class="dataValue pull-left">{{ event_form.event_type.value }}</div>
		<div class="dataInput">
			{{ event_form.event_type }}
			{{ event_form.event_type.errors }}
		</div>
		<span class="icon-pencil pull-left"></span>
	</td>
	<td class="eventLocation clearfix" tabindex="3">
		<div class="dataValue pull-left">{{ event_form.location.value }}</div>
		<div class="dataInput">
			<input type="text" name="{{ event_form.location.html_name }}" value="{{ event_form.location.value }}" />
			{{ event_form.location.errors }}
		</div>
		<span class="icon-pencil pull-left"></span>
	</td>
	<td class="eventDateTime clearfix secondStepped secondSteppedOut" tabindex="4">
		<div class="dataValue pull-left">
			<span title="{{ event_form.instance.start|date:"l jS F " }}">
				W {{ event_form.term_week.value }} in {{ event_form.term_name.value|capfirst }},
				on {{ event_form.day_of_week.value|capfirst }}
			</span>
			{{ event_form.instance.start|date:"H:i" }}&ndash;{{ event_form.instance.end|date:"H:i" }}
		</div>
		<div class="dataInput">
<<<<<<< HEAD
			{{ event_form.term_week }}
			{{ event_form.term_week.errors }}

			{{ event_form.term_name }}
			{{ event_form.term_name.errors }}

			{{ event_form.day_of_week }}
			{{ event_form.day_of_week.errors }}
			
			{{ event_form.start }}
			{{ event_form.start.errors }}
			{{ event_form.end }}
			{{ event_form.end.errors }}
			<!--
=======
			{{ event_form.instance.start|date:"H:i" }}&ndash;{{ event_form.instance.end|date:"H:i" }},
			{{ event_form.instance.start|date:"D j M" }}
			
>>>>>>> 298a73df
			<div class="dateTimeEditor alert alert-block clearfix">
				<div class="arrow"></div>
				<button type="button" class="close">x</button>

				<h5>When does this event take place?</h5>

				<label for="eventDateTimeWeek">Week</label>
				<input type="number" name="eventDateTimeWeek" id="eventDateTimeWeek" min="1" max="9" />

				<label for="eventDateTimeTerm">in</label>
				<select id="eventDateTimeTerm">
					<option value="michaelmas">Michaelmas</option>
					<option value="lent">Lent</option>
					<option value="easter">Easter</option>
				</select>

				<label for="eventDateTimeDay">on</label>
				<select id="eventDateTimeDay">
					<option value="monday">Monday</option>
					<option value="tuesday">Tuesday</option>
					<option value="wednesday">Wednesday</option>
					<option value="thursday">Thursday</option>
					<option value="friday">Friday</option>
					<option value="saturday">Saturday</option>
				</select>

				<label for="eventDateTimeFrom">From</label>
			    <div class="input-append bootstrap-timepicker-component">
			        <input type="text" id="eventDateTimeFrom" name="eventDateTimeFrom"
			               class="timepicker-default input-small">
			        <span class="add-on">
			            <i class="icon-time"></i>
			        </span>
			    </div>

			    <label for="eventDateTimeTo">From</label>
			    <div class="input-append bootstrap-timepicker-component">
			        <input type="text" id="eventDateTimeTo" name="eventDateTimeTo"
			               class="timepicker-default input-small">
			        <span class="add-on">
			            <i class="icon-time"></i>
			        </span>
			    </div>
			</div>
		</div>
		<span class="icon-pencil pull-left"></span>
	</td>
	<td class="eventLecturers clearfix" tabindex="4">
		<div class="dataValue pull-left">{{ event_form.people.value }}</div>
		<div class="dataInput">
			<input type="text" name="{{ event_form.people.html_name }}" value="{{ event_form.people.value }}" />
			{{ event_form.people.errors }}
		</div>
		<span class="icon-pencil pull-left"></span>
	</td>
	<td class="eventActions" tabindex="5">
		<ul class="clearfix buttons">
			<li class="pull-left">
				<a href="#" class="icon-pencil edit" title="edit"><span class="hideMe">edit</span></a>
			</li>
			<li class="pull-left">
				<a href="#" class="icon-file duplicate" title="duplicate"><span class="hideMe">duplicate</span></a>
			</li>
			<li class="pull-left">
				<a href="#" class="icon-trash remove" title="remove"><span class="hideMe">remove</span></a>
			</li>
		</ul>
	</td>
</tr><|MERGE_RESOLUTION|>--- conflicted
+++ resolved
@@ -32,7 +32,6 @@
 			{{ event_form.instance.start|date:"H:i" }}&ndash;{{ event_form.instance.end|date:"H:i" }}
 		</div>
 		<div class="dataInput">
-<<<<<<< HEAD
 			{{ event_form.term_week }}
 			{{ event_form.term_week.errors }}
 
@@ -46,12 +45,7 @@
 			{{ event_form.start.errors }}
 			{{ event_form.end }}
 			{{ event_form.end.errors }}
-			<!--
-=======
-			{{ event_form.instance.start|date:"H:i" }}&ndash;{{ event_form.instance.end|date:"H:i" }},
-			{{ event_form.instance.start|date:"D j M" }}
-			
->>>>>>> 298a73df
+
 			<div class="dateTimeEditor alert alert-block clearfix">
 				<div class="arrow"></div>
 				<button type="button" class="close">x</button>
