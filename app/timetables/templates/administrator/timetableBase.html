{% extends "administrator/base.html" %}
{% load url from future %}


{% block top_title %}
  Timetables for
  {% if thing.type == "part" %}
    {{ thing.parent.fullname }} &mdash; {{ thing.fullname }}
  {% else %}
    {{ thing.parent.parent.fullname }} &mdash; {{ thing.fullname }} {{ thing.parent.fullname }}
  {% endif %}
{% endblock top_title %}


{% block admin_content %}
<div id="adminListActions" class="clearfix">
  <a href="{% url "admin timetable" timetable_thing.fullpath %}"
     class="pull-left">
    <span class="icon-chevron-left"></span>Back to Timetables
  </a>

  <ul class="pull-right">
    <li class="pull-left notImplemented">
      <a href="#" class="btn">Export to calendar app</a>
    </li>
    <li class="pull-left notImplemented">
      <a href="#" class="btn">Print</a>
    </li>
  </ul>
</div>

<!--
<div id="termHolder">
  <a class="pull-left badge badge-info" href="#">&lt;</a>
  <h4 class="pull-left">Week 2</h4>
  <a class="pull-left badge badge-info" href="#">&gt;</a>
</div>
-->

<<<<<<< HEAD
<div id="adminListView">

  <ul class="nav nav-tabs">
    <li class="active">
      <a href="">List</a>
    </li>
    <li>
      <a href="{% url "thing calendar" thing %}">Week</a>
    </li>
    {% block additional_navigation %}
    {% endblock additional_navigation %}
  </ul>

=======
>>>>>>> a4dfacf9
  {% block timetable_content %}
  {% endblock timetable_content %}

{% endblock admin_content %}<|MERGE_RESOLUTION|>--- conflicted
+++ resolved
@@ -37,9 +37,8 @@
 </div>
 -->
 
-<<<<<<< HEAD
-<div id="adminListView">
-
+<div id="timetable-view">
+  {% block timetable_tab_nav %}
   <ul class="nav nav-tabs">
     <li class="active">
       <a href="">List</a>
@@ -47,13 +46,10 @@
     <li>
       <a href="{% url "thing calendar" thing %}">Week</a>
     </li>
-    {% block additional_navigation %}
-    {% endblock additional_navigation %}
   </ul>
+  {% endblock timetable_tab_nav %}
 
-=======
->>>>>>> a4dfacf9
   {% block timetable_content %}
   {% endblock timetable_content %}
-
+</div>
 {% endblock admin_content %}