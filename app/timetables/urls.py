from django.conf.urls.defaults import patterns, include, url
from django.contrib import admin
from django.views.decorators.csrf import csrf_exempt

from timetables.utils.repo import RepoView
from timetables.views import administrator
from timetables.views.account import LogoutView, LoginView
from timetables.views.calendarview import (CalendarView, CalendarHtmlView,
        EventListView)
from timetables.views.editthing import EditThingView
from timetables.views.exportevents import ExportEvents
from timetables.views.indexview import IndexView
from timetables.views.linkthing import LinkThing
from timetables.views.viewevents import ViewEvents
from timetables.views.viewthing import ViewThing, ChildrenView

FACULTY = r"(?P<faculty>[a-zA-Z0-9]*)"
TIMETABLE = r"(?P<timetable>[a-zA-Z0-9-]*)"

admin.autodiscover()

urlpatterns = patterns('',

    url(r"^$",
        IndexView.as_view(),
        name="home"),


    url(r'^admin/',
        include(admin.site.urls)),

    url(r'^admin/doc/',
            include('django.contrib.admindocs.urls')),


    url(r'^account/login',
        LoginView.as_view(),
        name="login url"),

    url(r'^account/logout',
        LogoutView.as_view(),
        name="logout url"),


    # Timetables administrators
    url(r'^administration/$',
        administrator.default_view,
        name="admin"),

    url(r'^administration/no-permission/$',
        administrator.warning_view,
        name="admin no permission"),

    url(r'^(?P<thing>.*?)\.home\.admin\.html$',
        administrator.timetable_view,
        name="admin timetable"),


    # Admin module/series/event list pages
    url(r'^(?P<thing>.*?)\.list-read\.admin\.html$',
        administrator.TimetableListRead.as_view(),
        name="admin list read"),

    url(r'^(?P<thing>.*?)\.list-write\.admin\.html$',
        administrator.TimetableListWrite.as_view(),
        name="admin list write"),

    url(r'(?P<thing>.*?)\.refresh-lock$',
        administrator.refresh_lock,
        name="admin refresh lock"),


    url(r'^(?P<thing>.*?)\.calendar\.admin\.html$',
        administrator.calendar_view,
        name="thing calendar"),

    url(r'^series/(?P<series_id>\d+)/list-events/$',
        administrator.list_view_events,
        name="list events"),


    # This has to be csrf exempt. Look at the view to see what it does.
    url(r'repo/(?P<key>.*)',
        csrf_exempt(RepoView.as_view()),
        name="REPO"),
    
    url(r'^series/(?P<series_id>\d+)/edit$',
        administrator.edit_series_view,
        name="edit series"),

    url(r'^series/(?P<series_id>\d+)/edit/title$',
        administrator.edit_series_title,
        name="edit series title"),

    url(r'(?P<thing>.*)\.events\.(?P<hmac>.*)\.ics$',
        ExportEvents.as_view(),
        name="export ics hmac"),

    url(r'(?P<thing>.*)\.events\.ics$',
        ExportEvents.as_view(),
        name="export ics"),

    # This pattern is only really used for reverse, should never be matched
    # forwards.
    url(r'(.*?)/(.*)\.events\.ics$',
        ExportEvents.as_view(),
        name="export named ics"),

    url(r'(?P<thing>.*)\.events\.csv$',
        ExportEvents.as_view(),
        name="export csv"),


    url(r'(?P<thing>.*)\.events\.json$',
        ExportEvents.as_view(),
        name="export json"),


    # View of the Thing's Events
    url(r'(?P<thing>.*)\.events\.html$',
        ViewEvents.as_view(),
        name="thing events view"),

    # Generate an Html view of children
    url(r'(?P<thing>.*?)\.children\.html$',
        ChildrenView.as_view(),
        name="thing childen view"),

    url(r'(?P<thing>.*?)\.cal\.json$',
        CalendarView.as_view(),
        name="thing calendar view"),

    url(r'(?P<thing>.*?)\.cal\.html$',
        CalendarHtmlView.as_view(),
        name="thing calendar htmlview"),

    url(r'(?P<thing>.*?)\.callist\.html$',
        EventListView.as_view(),
        name="thing calendar list"),


    # Update service end points
    url(r'(?P<thing>.*)\.link$',
        LinkThing.as_view(),
        name="thing link"),

    # Edit a thing
    url(r'(?P<thing>.*)\.edit\.html$',
        EditThingView.as_view(),
        name="thing edit"),

    # Generate an Html view of things
    url(r'(?P<thing>.*?)\.(?P<depth>.*)\.html$',
        ViewThing.as_view(),
        name="thing depth view"),

    # View of the thing
<<<<<<< HEAD
    url(r'(?P<thing>.*)\.html$',
        ViewThing.as_view(),
        name="thing view"),
=======
    url(r'(?P<thing>.*)\.html$', ViewThing.as_view(), name="thing view"),
    

    # locking
    url(r'locks/status$', administrator.locks_status_view, name="locks status"),
>>>>>>> 1b69046f
)<|MERGE_RESOLUTION|>--- conflicted
+++ resolved
@@ -155,15 +155,12 @@
         name="thing depth view"),
 
     # View of the thing
-<<<<<<< HEAD
     url(r'(?P<thing>.*)\.html$',
         ViewThing.as_view(),
         name="thing view"),
-=======
-    url(r'(?P<thing>.*)\.html$', ViewThing.as_view(), name="thing view"),
-    
 
     # locking
-    url(r'locks/status$', administrator.locks_status_view, name="locks status"),
->>>>>>> 1b69046f
+    url(r'locks/status$',
+        administrator.locks_status_view,
+        name="locks status"),
 )