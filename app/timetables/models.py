--- conflicted
+++ resolved
@@ -425,13 +425,9 @@
             VersionableModel.copycreate(self, instance)            
     
     def __unicode__(self):
-<<<<<<< HEAD
-        return "%s %s %s - %s  (%s)" % ( self.title, self.location, self.start, self.end, self.id)
-=======
         return "%s %s %s - %s  (%s)" % (self.title, self.location,
                 self.start_local(timezone.utc), self.end_local(timezone.utc),
                 self.id)
->>>>>>> a85ec623
     
     def prepare_save(self):
         Event._pre_save(Event,instance=self)
@@ -445,20 +441,6 @@
         instance = kwargs['instance']
         if instance.uid is None or instance.uid == "":
             instance.uid = HierachicalModel.hash("%s@%s" % (time.time(), settings.INSTANCE_NAME))
-<<<<<<< HEAD
-
-    @classmethod
-    def after_bulk_operation(cls):
-        # bulk creates bypass everything, so we have make certain the master value is set.
-        cls.objects.raw("update timetables_event set master = id where master is null")
-
-    
-    def makecurrent(self):
-        VersionableModel.makecurrent(self)
-        EventTag.objects.filter(event__master=self.master).update(event=self)
-    
-=======
->>>>>>> a85ec623
 
     @classmethod
     def after_bulk_operation(cls):
