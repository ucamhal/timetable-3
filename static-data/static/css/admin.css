--- conflicted
+++ resolved
@@ -633,38 +633,12 @@
 
 .datePatternDialog .popover-content {
 	padding: 20px;
-<<<<<<< HEAD
-}
-
-.datePatternDialog .popover-content > ul {
-	padding: 5px 0;
-}
-
-.datePatternDialog .popover-content > div {
-	margin-bottom: 10px;
-}
-
-.datePatternDialog .popover-content > div > label {
-	line-height: 2em;
-}
-
-.datePatternDialog .popover-content > div > label:first-child {
-	min-width: 35px;
-	text-align: right;
-}
-
-.datePatternDialog .popover-content > div > * {
-	float: left;
-	margin-right: 15px;
-}
-
-.datePatternDialog .popover-content > div > *:last-child {
-	margin-right: 0;
-}
-
-.datePatternDialog input[type="number"] {
-	width: 40px;
-}
+}
+
+
+/*
+ * Calendar Styles
+ */
 
 #calendarHeading {
 	margin-bottom: 15px;
@@ -682,10 +656,4 @@
 
 #calendarHeading .calendarNavigation:last-child {
 	margin: 0;
-}
-
-
-
-=======
-}
->>>>>>> 6549f9e4
+}