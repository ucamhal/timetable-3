define([
	"jquery",
	"underscore"
], function ($, _) {
	"use strict";

	var EventField = function (opt) {
		_.extend(this, opt);
		this.initialize();
	};

	_.extend(EventField.prototype, {
		initialize: function () {
			var self = this;

			_.defaults(this, {
				selector: "body",
				$el: $(this.selector),
				initialValue: (function () {
					if (self.$el.hasClass("error")) {
						return self.getValueFromInitial();
					}

					return self.getValue();
				}()),
				value: this.initialValue,
				editable: false,
				changed: false,
				disabled: false,
				editEnabled: false
			});

			_.bindAll(this, "focusInHandler");
			_.bindAll(this, "focusOutHandler");
			_.bindAll(this, "dateDataChangedHandler");

			if (this.$el.hasClass("secondStepped") === true) {
				this.$el.focusin(this.focusInHandler);

				if (this.$el.hasClass("secondSteppedOut") === true) {
					this.$el.blur(this.focusOutHandler);
					this.$el.focusout(this.focusOutHandler);
				}
			}
			
			if (this.getType() === "eventDateTime") {

				_.addEventListener(this.$el, "dataChanged", this.dateDataChangedHandler);

				this.fromTime = this.initialFromTime = new Date(2012, 1, 1, $(".eventDateTimeFromFields input.hours").val(), $(".eventDateTimeFromFields input.minutes").val()),
				this.toTime = this.initialToTime = new Date(2012, 1, 1, $(".eventDateTimeToFields input.hours").val(), $(".eventDateTimeToFields input.minutes").val());
				this.duration = this.initialDuration = this.initialToTime - this.initialFromTime;

				$(".datePatternDialog a.close", this.$el).click(function () {
					self.$el.blur();
				});

				$(".eventDateTimeFromFields input, .eventDateTimeToFields input", this.$el).change(function (event, original) {

					var $hourInput,
						hourInputValue,
						currentValue = $(this).val(),
						type = (function ($target) {
							if ($target.parent().parent().hasClass("eventDateTimeFromFields")) {
								return "from";
							}
							return "to";
						}($(this))),
						fromTime,
						$ulParent = $(this).parent().parent();

					if (currentValue.length === 1) {
						$(this).val("0" + currentValue);
					}

					if ($(this).hasClass("minutes")) {
						$hourInput = $("input.hours", $(this).parent().parent());
						hourInputValue = Number($hourInput.val());

						if ($(this).val() === "60") {
							hourInputValue += 1;
							$hourInput.val(hourInputValue);
							$hourInput.trigger("change");
							$(this).val("00");
						} else if (Number($(this).val()) < 0) {
							hourInputValue -= 1;
							$hourInput.val(hourInputValue);
							$hourInput.trigger("change");
							$(this).val("45");
						}
					} else if ($(this).hasClass("hours")) {
						hourInputValue = Number($(this).val());
						if (hourInputValue > 23) {
							$(this).val("00");
						} else if (hourInputValue < 0) {
							$(this).val("23");
						}
					}
					
					if (type === "from") {
						self.fromTime.setMinutes($("input.minutes", $ulParent).val());
						self.fromTime.setHours($("input.hours", $ulParent).val());
						self.toTime = new Date(self.fromTime.valueOf() + self.duration);
						
						$(".eventDateTimeToFields input.hours", self.$el).val(self.toTime.getHours()).trigger("change", false);
						$(".eventDateTimeToFields input.minutes", self.$el).val(self.toTime.getMinutes()).trigger("change", false);
					} else if (original !== false) {
						self.toTime.setMinutes($(".eventDateTimeToFields input.minutes", self.$el).val());
						self.toTime.setHours($(".eventDateTimeToFields input.hours", self.$el).val());
						self.duration = self.toTime - self.fromTime;
					}
				});
			}

			$("input, select", this.$el).change(function (event) {
				console.log("data changed handler");
				_.dispatchEvent(self.$el, "dataChanged");
				console.log(self.dataChanged());
			});

			$("input", this.$el).keyup(function (event) {
				if (self.dataChanged() === true) {
					_.dispatchEvent(self.$el, "dataChanged");
				}
			});

			this.$el.click(function (event) {
				if (self.$el.hasClass("secondStepped") === false && self.editEnabled === false) {
					self.selectInput = true;
				}
				_.dispatchEvent(self.$el, "fieldClicked");
			});
		},

		setDisabled: function (disabled) {
			this.disabled = disabled;
			$("input, select", this.$el).attr("disabled", disabled);
		},

		dateDataChangedHandler: function () {
<<<<<<< HEAD
			//generate the new date string and replace the text of .dataInput with it.
			console.log(this.generateDateStringFromDatePatternDialogValues());
			$(".dataInput > span").html(this.generateDateStringFromDatePatternDialogValues());
=======
			$(".dataInput > p", this.$el).html(this.generateDateStringFromDatePatternDialogValues());
>>>>>>> b7c5fa2c
		},

		generateDateStringFromDatePatternDialogValues: function () {
			return "W " + $(".eventDateTimeWeek", this.$el).val() + " in " + _.capitalize($(".eventDateTimeTerm", this.$el).val()) + ", on " + _.capitalize($(".eventDateTimeDay", this.$el).val().substr(0, 3)) + " " + $(".eventDateTimeFromFields input.hours", this.$el).val() + ":" + $(".eventDateTimeFromFields input.minutes", this.$el).val() + "-" + $(".eventDateTimeToFields input.hours", this.$el).val() + ":" + $(".eventDateTimeToFields input.minutes", this.$el).val();
		},

		toggleInitialFocusClass: function (focus) {
			var focus = typeof focus === "undefined" ? !this.hasClass("initialFocus") : focus;
			this.$el.toggleClass("initialFocus", focus);
		},

		toggleFocusClass: function (focus) {
			var focus = typeof focus === "undefined" ? !this.hasChanged("focus") : focus;
			this.$el.toggleClass("focus", focus);
		},

		focusInHandler: function (event) {
			if (this.disabled === false) {
				this.toggleInitialFocusClass(true);
				this.toggleFocusClass(true);
			}
		},

		focusOutHandler: function (event) {
			if (this.disabled === false) {
				this.toggleFocusClass(false);
			}
		},

		dataChanged: function () {
			return !_.isEqual(this.getValue(), this.initialValue);
		},

		getValue: function () {
			switch (this.getType()) {
			case "eventTitle":
			case "eventLocation":
			case "eventLecturers":
				return {
					inputValue: $("input", this.$el).val()
				};
				break;
			case "eventType":
				return {
					selectValue: $("select", this.$el).val()
				};
				break;
			case "eventDateTime":
				return {
					week: $(".eventDateTimeWeek", this.$el).val(),
					term: $(".eventDateTimeTerm", this.$el).val(),
					day: $(".eventDateTimeDay", this.$el).val(),
					fromHour: $(".eventDateTimeFromFields .hours", this.$el).val(),
					fromMinutes: $(".eventDateTimeFromFields .minutes", this.$el).val(),
					toHour: $(".eventDateTimeToFields .hours", this.$el).val(),
					toMinutes: $(".eventDateTimeToFields .minutes", this.$el).val()
				};
				break;
			}
			return {};
		},

		getValueFromInitial: function () {
			switch (this.getType()) {
			case "eventTitle":
			case "eventLocation":
			case "eventLecturers":
				return {
					inputValue: $("input", this.$el).data("initial")
				};
				break;
			case "eventType":
				return {
					selectValue: $("select", this.$el).data("initial")
				};
				break;
			case "eventDateTime":
				return {
					week: $(".eventDateTimeWeek", this.$el).data("initial"),
					term: $(".eventDateTimeTerm", this.$el).data("initial"),
					day: $(".eventDateTimeDay", this.$el).data("initial"),
					fromHour: $(".eventDateTimeFromFields .hours", this.$el).data("initial"),
					fromMinutes: $(".eventDateTimeFromFields .minutes", this.$el).data("initial"),
					toHour: $(".eventDateTimeToFields .hours", this.$el).data("initial"),
					toMinutes: $(".eventDateTimeToFields .minutes", this.$el).data("initial")
				};
				break;
			}
			return {};
		},

		getType: function () {
			var self = this;
			return this.type || (function () {
				var possibleTypes = [
					"eventTitle",
					"eventLocation",
					"eventLecturers",
					"eventType",
					"eventDateTime"
				];

				self.type = _.find(possibleTypes, function (item) {
					return self.$el.hasClass(item);
				});
				return self.type;
			}());
		},

		setValue: function (value) {
			switch (this.getType()) {
			case "eventTitle":
			case "eventLocation":
			case "eventLecturers":
				$("input", this.$el).val(value.inputValue);
				break;
			case "eventType":
				$("select", this.$el).val(value.selectValue);
				break;
			case "eventDateTime":
				$(".eventDateTimeWeek", this.$el).val(value.week);
				$(".eventDateTimeTerm", this.$el).val(value.term);
				$(".eventDateTimeDay", this.$el).val(value.day);
				$(".eventDateTimeFromFields .hours", this.$el).val(value.fromHour);
				$(".eventDateTimeFromFields .minutes", this.$el).val(value.fromMinutes);
				$(".eventDateTimeToFields .hours", this.$el).val(value.toHour);
				$(".eventDateTimeToFields .minutes", this.$el).val(value.toMinutes);
				break;
			}
		},

		toggleEditEnabledState: function (editEnabled, updateUI, revertData) {
			var self = this;

			this.editEnabled = typeof editEnabled === "undefined" ? !this.editEnabled : editEnabled;
			revertData = typeof revertData === "undefined" ? false : revertData;
			updateUI = typeof updateUI === "undefined" ? true : updateUI;

			if (this.selectInput === true) {
				this.selectInput = false;
				$("input, select", this.$el).focus().select();
			}

			if (this.editEnabled === false) {
				this.toggleInitialFocusClass(false);
				this.toggleFocusClass(false);
			} else {
				if (this.getType() === "eventDateTime") {
					this.toggleInitialFocusClass(true);
				}
			}

			if (revertData === true) {
				this.revertData();
			}
		},

		revertData: function () {
			this.setValue(this.initialValue);
			this.$el.removeClass("error");
			$("input, select", this.$el).removeClass("error");
			$(".errorlist", this.$el).remove();

			if (this.getType() === "eventDateTime") {
				$(".dataInput > p", this.$el).html(this.generateDateStringFromDatePatternDialogValues());
			}
		}
	});

	return EventField;
});<|MERGE_RESOLUTION|>--- conflicted
+++ resolved
@@ -138,13 +138,8 @@
 		},
 
 		dateDataChangedHandler: function () {
-<<<<<<< HEAD
 			//generate the new date string and replace the text of .dataInput with it.
-			console.log(this.generateDateStringFromDatePatternDialogValues());
-			$(".dataInput > span").html(this.generateDateStringFromDatePatternDialogValues());
-=======
-			$(".dataInput > p", this.$el).html(this.generateDateStringFromDatePatternDialogValues());
->>>>>>> b7c5fa2c
+			$(".dataInput > span", this.$el).html(this.generateDateStringFromDatePatternDialogValues());
 		},
 
 		generateDateStringFromDatePatternDialogValues: function () {
